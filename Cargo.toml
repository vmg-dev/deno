--- conflicted
+++ resolved
@@ -96,12 +96,12 @@
 cbc = {version = "=0.1.2", features = ["alloc"]}
 # Note: Do not use the "clock" feature of chrono, as it links us to CoreFoundation on macOS.
 #       Instead use util::time::utc_now()
-<<<<<<< HEAD
 chrono = {version = "0.4", default-features = false, features = ["std", "serde"]} 
 console_static_text = "=0.8.1" 
 data-encoding = "2.3.3" 
 data-url = "=0.3.0" 
 deno_cache_dir = "=0.10.0" 
+deno_config = {version = "=0.17.0", default-features = false} 
 dlopen2 = "0.6.1" 
 ecb = "=0.1.2" 
 elliptic-curve = {version = "0.13.4", features = ["alloc", "arithmetic", "ecdh", "std", "pem"]} 
@@ -127,39 +127,6 @@
 libc = "0.2.126" 
 libz-sys = {version = "1.1", default-features = false} 
 log = "0.4.20" 
-=======
-chrono = { version = "0.4", default-features = false, features = ["std", "serde"] }
-console_static_text = "=0.8.1"
-data-encoding = "2.3.3"
-data-url = "=0.3.0"
-deno_cache_dir = "=0.10.0"
-deno_config = { version = "=0.17.0", default-features = false }
-dlopen2 = "0.6.1"
-ecb = "=0.1.2"
-elliptic-curve = { version = "0.13.4", features = ["alloc", "arithmetic", "ecdh", "std", "pem"] }
-encoding_rs = "=0.8.33"
-faster-hex = "0.9"
-fastwebsockets = { version = "0.6", features = ["upgrade", "unstable-split"] }
-filetime = "0.2.16"
-flate2 = { version = "1.0.26", default-features = false }
-fs3 = "0.5.0"
-futures = "0.3.21"
-glob = "0.3.1"
-h2 = "0.4.4"
-http = "1.0"
-http-body-util = "0.1"
-http_v02 = { package = "http", version = "0.2.9" }
-httparse = "1.8.0"
-hyper = { version = "=1.1.0", features = ["full"] }
-hyper-util = { version = "=0.1.2", features = ["tokio", "server", "server-auto"] }
-hyper_v014 = { package = "hyper", version = "0.14.26", features = ["runtime", "http1"] }
-indexmap = { version = "2", features = ["serde"] }
-jsonc-parser = { version = "=0.23.0", features = ["serde"] }
-lazy-regex = "3"
-libc = "0.2.126"
-libz-sys = { version = "1.1", default-features = false }
-log = "0.4.20"
->>>>>>> 67dcd6db
 lsp-types = "=0.94.1" # used by tower-lsp and "proposed" feature is unstable in patch releases
 memmem = "0.1.1" 
 monch = "=0.5.0" 
@@ -179,7 +146,7 @@
 prost-build = "0.11" 
 rand = "=0.8.5" 
 regex = "^1.7.0" 
-reqwest = {version = "=0.11.20", default-features = false, features = ["rustls-tls", "stream", "gzip", "brotli", "socks", "json"]}# pinned because of https://github.com/seanmonstar/reqwest/pull/1955 
+reqwest = {version = "=0.11.20", default-features = false, features = ["rustls-tls", "stream", "gzip", "brotli", "socks", "json"]}# pinned because of https://github.com/seanmonstar/reqwest/pull/1955  
 ring = "^0.17.0" 
 rusqlite = {version = "=0.29.0", features = ["unlock_notify", "bundled"]} 
 # pinned because it was causing issues on cargo publish
@@ -204,15 +171,9 @@
 tar = "=0.4.40"
 tempfile = "3.4.0"
 termcolor = "1.1.3"
-<<<<<<< HEAD
-thiserror = "1.0.40"
+thiserror = "1.0.61"
 tokio = {version = "1.36.0", features = ["full"]}
 tokio-metrics = {version = "0.3.0", features = ["rt"]}
-=======
-thiserror = "1.0.61"
-tokio = { version = "1.36.0", features = ["full"] }
-tokio-metrics = { version = "0.3.0", features = ["rt"] }
->>>>>>> 67dcd6db
 tokio-util = "0.7.4"
 tower-lsp = {version = "=0.20.0", features = ["proposed"]}
 twox-hash = "=1.6.3"
