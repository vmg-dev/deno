--- conflicted
+++ resolved
@@ -67,19 +67,11 @@
 winres.workspace = true
 
 [dependencies]
-<<<<<<< HEAD
 deno_ast = {workspace = true, features = ["bundler", "cjs", "codegen", "proposal", "react", "sourcemap", "transforms", "typescript", "view", "visit"]}
 deno_cache_dir = {workspace = true}
-deno_config = "=0.16.4"
+deno_config = {workspace = true, features = ["deno_json", "package_json"]}
 deno_core = {workspace = true, features = ["include_js_files_for_snapshotting"]}
 deno_doc = {version = "=0.140.0", features = ["html", "syntect"]}
-=======
-deno_ast = { workspace = true, features = ["bundler", "cjs", "codegen", "proposal", "react", "sourcemap", "transforms", "typescript", "view", "visit"] }
-deno_cache_dir = { workspace = true }
-deno_config = { workspace = true, features = ["deno_json", "package_json"] }
-deno_core = { workspace = true, features = ["include_js_files_for_snapshotting"] }
-deno_doc = { version = "=0.140.0", features = ["html", "syntect"] }
->>>>>>> 67dcd6db
 deno_emit = "=0.43.0"
 deno_graph = {version = "=0.79.0", features = ["tokio_executor"]}
 deno_lockfile.workspace = true
